--- conflicted
+++ resolved
@@ -33,26 +33,8 @@
           echo "Cannot release from main branch, please select valid release branch."
           exit 1
 
-<<<<<<< HEAD
   test_python_releases:
     needs: check_main
-=======
-  validate_citation:
-    name: "Validate CITATION.cff"
-    runs-on: ubuntu-latest
-    steps:
-      - name: Checkout repository
-        uses: actions/checkout@v4
-
-      - name: Validate CITATION.cff
-        id: validate_cff
-        env:
-          GITHUB_PAT: ${{ secrets.GITHUB_TOKEN }}
-        uses: dieghernan/cff-validator@v3
-
-  test_python_releases:
-    needs: [check_main, validate_citation]
->>>>>>> 1439d15b
     runs-on: ${{ matrix.os }}
     strategy:
       fail-fast: false
@@ -63,9 +45,6 @@
     env: 
       EIT_PROCESSING_TEST_DATA: ${{ github.workspace }}/../eitprocessing_data/
     steps:
-<<<<<<< HEAD
-      - run: echo "skipping!"
-=======
       - uses: actions/checkout@v4
       - uses: ./.github/actions/install_eitprocessing
         with:
@@ -80,7 +59,6 @@
         run: python3 -m pip install --upgrade ".[publishing]"
       - name: Build eitprocessing
         run: python3 -m build
->>>>>>> 1439d15b
     
 
   merge_pr:
